#import <Foundation/Foundation.h>

#include <tightdb/descriptor.hpp>

#import "table.h"
#import "util.hpp"
#import "support.h"

using namespace tightdb;

BOOL verify_cell(const Descriptor& descr, size_t col_ndx, NSObject *obj)
{
    DataType type = descr.get_column_type(col_ndx);
    StringData name = descr.get_column_name(col_ndx);

    switch (type) {
        case type_String:
            if (![obj isKindOfClass:[NSString class]])
                return NO;
            break;
        case type_Bool:
            if ([obj isKindOfClass:[NSNumber class]]) {
                const char *data_type = [(NSNumber *)obj objCType];
                const char dt = data_type[0];
                if (dt == 'B' || dt == 'c')
                    break;
                return NO;
            }
            break;
        case type_DateTime:
            if ([obj isKindOfClass:[NSNumber class]]) {
                const char *data_type = [(NSNumber *)obj objCType];
                const char dt = data_type[0];
                /* time_t is an integer */
                if (dt == 'i' || dt == 's' || dt == 'l' || dt == 'q' ||
                    dt == 'I' || dt == 'S' || dt == 'L' || dt == 'Q')
                    break;
                else {
                    return NO;
                }
            }
            if ([obj isKindOfClass:[NSDate class]]) {
                break;
            }
            return NO;
        case type_Int:
            if ([obj isKindOfClass:[NSNumber class]]) {
                const char * data_type = [(NSNumber *)obj objCType];
                const char dt = data_type[0];
                /* FIXME: what about: 'c', 'C'  */
                if (dt == 'i' || dt == 's' || dt == 'l' || dt == 'q' ||
                    dt == 'I' || dt == 'S' || dt == 'L' || dt == 'Q')
                    break;
                else
                    return NO;
            }
            else {
                return NO;
            }
            break;
        case type_Float:
            if ([obj isKindOfClass:[NSNumber class]]) {
                const char *data_type = [(NSNumber *)obj objCType];
                const char dt = data_type[0];
                /* FIXME: what about: 'c', 'C'  */
                if (dt == 'i' || dt == 's' || dt == 'l' || dt == 'q' ||
                    dt == 'I' || dt == 'S' || dt == 'L' || dt == 'Q' ||
                    dt == 'f')
                    break;
                else
                    return NO;
            }
            else
                return NO;
            break; /* FIXME: remove */
        case type_Double:
            if ([obj isKindOfClass:[NSNumber class]]) {
                const char * data_type = [(NSNumber *)obj objCType];
                const char dt = data_type[0];
                /* FIXME: what about: 'c', 'C'  */
                if (dt == 'i' || dt == 's' || dt == 'l' || dt == 'q' ||
                    dt == 'I' || dt == 'S' || dt == 'L' || dt == 'Q' ||
                    dt == 'f' || dt == 'd')
                    break;
                else
                    return NO;
            }
            else
                return NO;
            break; /* FIXME: remove */
        case type_Binary:
            if ([obj isKindOfClass:[TightdbBinary class]] ||
                [obj isKindOfClass:[NSData class]])
                break;
            return NO;
        case type_Mixed:
            /*            if ([obj isKindOfClass:[NSArray class]]) {
             TableRef t = Table::create();
             NSEnumerator *subobj = [obj objectEnumerator];
             size_t subndx = 0;
             while ([subobj nextObject]) {
             if (subndx == 0) {
             if (!set_columns(*t, subobj))
             return NO;
             }
             else {
             ConstDescriptorRef subdescr = t->get_descriptor();
             if (!verify_row(*subdescr, (NSArray *)subobj))
             return NO;
             }
             }
             }
             else
             return NO;
             */
            break; /* everything goes */
        case type_Table:
            if ([obj isKindOfClass:[NSArray class]]) {
                if ([(NSArray *)obj count] == 0)
                    break; /* empty subtable */
                id subobj;
                ConstDescriptorRef subdescr = descr.get_subdescriptor(col_ndx);
                NSEnumerator *subenumerator = [(NSArray *)obj objectEnumerator];
                while (subobj = [subenumerator nextObject]) {
                    if (![subobj isKindOfClass:[NSArray class]])
                        return NO;
                    if (!verify_row(*subdescr, (NSArray *)subobj))
                        return NO;
                }
            }
            else {
                return NO;
            }
            break;
    }
    return YES;
}


BOOL verify_row(const Descriptor& descr, NSArray * data)
{
    if (descr.get_column_count() != [data count]) {
        return NO;
    }

    NSEnumerator *enumerator = [data objectEnumerator];
    id obj;

<<<<<<< HEAD
=======
    bool subtable_seen = false;
    /* FIXME: handling of tightdb exceptions => return NO */
>>>>>>> e919928a
    size_t col_ndx = 0;
    while (obj = [enumerator nextObject]) {
        if (!verify_cell(descr, col_ndx, obj))
            return NO;
        ++col_ndx;
    }
    return YES;
}

BOOL verify_row_with_labels(const Descriptor& descr, NSDictionary* data)
{
    size_t n = descr.get_column_count();
    for (size_t i = 0; i != n; ++i) {
        NSString *col_name = to_objc_string(descr.get_column_name(i));
        id value = [data valueForKey:col_name];
        if (value == nil)
            continue;
        if (!verify_cell(descr, i, value))
            return NO;
    }
    return YES;
}

bool insert_cell(size_t col_ndx, size_t row_ndx, Table& table, NSObject *obj)
{
    BOOL subtable_seen = NO;
    DataType type = table.get_column_type(col_ndx);
    switch (type) {
        case type_Bool:
            table.insert_bool(col_ndx, row_ndx, bool([(NSNumber *)obj boolValue]));
            break;
        case type_DateTime:
            if ([obj isKindOfClass:[NSDate class]]) {
                table.insert_datetime(col_ndx, row_ndx, time_t([(NSDate *)obj timeIntervalSince1970]));
            }
            else {
                table.insert_datetime(col_ndx, row_ndx, time_t([(NSNumber *)obj longValue]));
            }
            break;
        case type_Int:
            table.insert_int(col_ndx, row_ndx, int64_t([(NSNumber *)obj longValue]));
            break;
        case type_Float:
            table.insert_float(col_ndx, row_ndx, float([(NSNumber *)obj floatValue]));
            break;
        case type_Double:
            table.insert_double(col_ndx, row_ndx, double([(NSNumber *)obj doubleValue]));
            break;
        case type_String:
        {
            StringData sd([(NSString *)obj UTF8String]);
            table.insert_string(col_ndx, row_ndx, sd);
        }
            break;
        case type_Binary:
            if ([obj isKindOfClass:[TightdbBinary class]]) {
                BinaryData bd([(TightdbBinary *)obj getData], [(TightdbBinary *)obj getSize]);
                table.insert_binary(col_ndx, row_ndx, bd);
            }
            else { /* NSData */
                const void *data = [(NSData *)obj bytes];
                BinaryData bd(static_cast<const char *>(data), [(NSData *)obj length]);
                table.insert_binary(col_ndx, row_ndx, bd);
            }
            break;
        case type_Table:
<<<<<<< HEAD
            subtable_seen = YES;
=======
            subtable_seen = true;
>>>>>>> e919928a
            table.insert_subtable(col_ndx, row_ndx);
            break;
        case type_Mixed:
            if ([obj isKindOfClass:[NSString class]]) {
                StringData sd([(NSString *)obj UTF8String]);
                table.insert_mixed(col_ndx, row_ndx, sd);
                break;
            }
            if ([obj isKindOfClass:[NSArray class]]) {
                table.insert_mixed(col_ndx, row_ndx, Mixed::subtable_tag());
                subtable_seen = true;
                break;
            }
            if ([obj isKindOfClass:[NSDate class]]) {
<<<<<<< HEAD
                table.insert_mixed(col_ndx, row_ndx, DateTime(time_t([(NSDate *)obj timeIntervalSince1970])));
=======
                table.insert_mixed(col_ndx, row_ndx, DateTime(time_t([obj timeIntervalSince1970])));
>>>>>>> e919928a
                break;
            }
            if ([obj isKindOfClass:[TightdbBinary class]]) {
                BinaryData bd([(TightdbBinary *)obj getData], [(TightdbBinary *)obj getSize]);
                table.insert_mixed(col_ndx, row_ndx, bd);
                break;
            }
            if ([obj isKindOfClass:[NSNumber class]]) {
                const char *data_type = [(NSNumber *)obj objCType];
                const char dt = data_type[0];
                switch (dt) {
                    case 'i':
                    case 's':
                    case 'l':
                        table.insert_mixed(col_ndx, row_ndx, (int64_t)[(NSNumber *)obj longValue]);
                        break;
                    case 'f':
                        table.insert_mixed(col_ndx, row_ndx, [(NSNumber *)obj floatValue]);
                        break;
                    case 'd':
                        table.insert_mixed(col_ndx, row_ndx, [(NSNumber *)obj doubleValue]);
                        break;
                    case 'B':
                    case 'c':
                        table.insert_mixed(col_ndx, row_ndx, [(NSNumber *)obj boolValue] == YES);
                        break;
                }
                break;
            }
            return NO;
    }
    return subtable_seen;
}


BOOL insert_row(size_t row_ndx, tightdb::Table& table, NSArray * data)
{
    /*
       Assumption:
       - data has been validated by verify_row
    */

    NSEnumerator *enumerator = [data objectEnumerator];
    id obj;

    bool subtable_seen = false;
    /* FIXME: handling of tightdb exceptions => return NO */
    size_t col_ndx = 0;
    while (obj = [enumerator nextObject]) {
        subtable_seen = subtable_seen || insert_cell(col_ndx, row_ndx, table, obj);
        ++col_ndx;
    }
    table.insert_done();
    
    if (subtable_seen) {
        NSEnumerator *enumerator = [data objectEnumerator];
        size_t col_ndx = 0;
        id obj;
        while (obj = [enumerator nextObject]) {
            DataType datatype = table.get_column_type(col_ndx);
            if (datatype != type_Table && datatype != type_Mixed) {
                ++col_ndx;
                continue;
            }
            if (obj == nil) {
                ++col_ndx;
                continue;
            }
            
            TableRef subtable = table.get_subtable(col_ndx, row_ndx);
            NSEnumerator *subenumerator = [obj objectEnumerator];
            id subobj;
            size_t sub_ndx = 0;
            while (subobj = [subenumerator nextObject]) {
                if (datatype == type_Mixed && sub_ndx == 0) {
                    /* first element is the description */
                    ++sub_ndx;
                    continue;
                }
                
                /* Fill in data */
                if (!insert_row(subtable->size(), *subtable, subobj)) {
                    return NO;
                }
                ++sub_ndx;
            }
        }
    }

    return YES;
}

<<<<<<< HEAD
BOOL insert_row_with_labels(size_t row_ndx, Table& table, NSDictionary *data)
{
    bool subtables_seen = false;
    
    size_t count = table.get_column_count();
    for (size_t col_ndx = 0; col_ndx != count; ++col_ndx) {
        NSString *col_name = to_objc_string(table.get_column_name(col_ndx));
        
        // Do we have a matching label?
        // (missing values are ok, they will be filled out with default values)
        id value = [data valueForKey:col_name];
        if (value == nil)
            continue;
        subtables_seen = subtables_seen || insert_cell(col_ndx, row_ndx, table, value);
    }
    table.insert_done();
    
    if (subtables_seen) {
        for(size_t col_ndx = 0; col_ndx < count; ++col_ndx) {
            DataType type = table.get_column_type(col_ndx);
            if (type != type_Table && type != type_Mixed) {
                continue;
            }
            NSString *col_name = to_objc_string(table.get_column_name(col_ndx));
            id value = [data valueForKey:col_name];
            if (value == nil) {
                continue;
            }
            
            TableRef subtable = table.get_subtable(col_ndx, row_ndx);
            /* fill in data */
            
            if (!insert_row_with_labels(row_ndx, *subtable, (NSDictionary *)value)) {
                return NO;
            }
        }
    }
=======
    if (subtable_seen) {
        NSEnumerator *enumerator = [data objectEnumerator];
        size_t col_ndx = 0;
        id obj;
        while (obj = [enumerator nextObject]) {
            DataType datatype = table.get_column_type(col_ndx);
            if (datatype != type_Table && datatype != type_Mixed) {
                ++col_ndx;
                continue;
            }
            if (obj == nil) {
                ++col_ndx;
                continue;
            }
          
            TableRef subtable = table.get_subtable(col_ndx, row_ndx);
            NSEnumerator *subenumerator = [obj objectEnumerator];
            id subobj;
            size_t sub_ndx = 0;
            while (subobj = [subenumerator nextObject]) {
                if (datatype == type_Mixed && sub_ndx == 0) {
                    /* first element is the description */
                    ++sub_ndx;
                    continue;
                }
                
                /* Fill in data */
                if (!insert_row(subtable->size(), *subtable, subobj)) {
                    return NO;
                }
                ++sub_ndx;
            }
        }
    }
    
>>>>>>> e919928a
    return YES;
    
}<|MERGE_RESOLUTION|>--- conflicted
+++ resolved
@@ -146,11 +146,7 @@
     NSEnumerator *enumerator = [data objectEnumerator];
     id obj;
 
-<<<<<<< HEAD
-=======
-    bool subtable_seen = false;
     /* FIXME: handling of tightdb exceptions => return NO */
->>>>>>> e919928a
     size_t col_ndx = 0;
     while (obj = [enumerator nextObject]) {
         if (!verify_cell(descr, col_ndx, obj))
@@ -180,51 +176,78 @@
     DataType type = table.get_column_type(col_ndx);
     switch (type) {
         case type_Bool:
-            table.insert_bool(col_ndx, row_ndx, bool([(NSNumber *)obj boolValue]));
+            if (obj == nil)
+                table.insert_bool(col_ndx, row_ndx, false);
+            else
+                table.insert_bool(col_ndx, row_ndx, bool([(NSNumber *)obj boolValue]));
             break;
         case type_DateTime:
-            if ([obj isKindOfClass:[NSDate class]]) {
-                table.insert_datetime(col_ndx, row_ndx, time_t([(NSDate *)obj timeIntervalSince1970]));
-            }
-            else {
-                table.insert_datetime(col_ndx, row_ndx, time_t([(NSNumber *)obj longValue]));
+            if (obj == nil) {
+                table.insert_datetime(col_ndx, row_ndx, time_t(0));
+            }
+            else {
+                if ([obj isKindOfClass:[NSDate class]]) {
+                    table.insert_datetime(col_ndx, row_ndx, time_t([(NSDate *)obj timeIntervalSince1970]));
+                }
+                else {
+                    table.insert_datetime(col_ndx, row_ndx, time_t([(NSNumber *)obj longValue]));
+                }
             }
             break;
         case type_Int:
-            table.insert_int(col_ndx, row_ndx, int64_t([(NSNumber *)obj longValue]));
+            if (obj == nil)
+                table.insert_int(col_ndx, row_ndx, 0);
+            else
+                table.insert_int(col_ndx, row_ndx, int64_t([(NSNumber *)obj longValue]));
             break;
         case type_Float:
-            table.insert_float(col_ndx, row_ndx, float([(NSNumber *)obj floatValue]));
+            if (obj == nil)
+                table.insert_float(col_ndx, row_ndx, 0.0);
+            else
+                table.insert_float(col_ndx, row_ndx, float([(NSNumber *)obj floatValue]));
             break;
         case type_Double:
-            table.insert_double(col_ndx, row_ndx, double([(NSNumber *)obj doubleValue]));
+            if (obj == nil)
+                table.insert_double(col_ndx, row_ndx, 0.0);
+            else
+                table.insert_double(col_ndx, row_ndx, double([(NSNumber *)obj doubleValue]));
             break;
         case type_String:
-        {
-            StringData sd([(NSString *)obj UTF8String]);
-            table.insert_string(col_ndx, row_ndx, sd);
-        }
+            if (obj == nil) {
+                StringData sd("");
+                table.insert_string(col_ndx, row_ndx, sd);
+            }
+            else {
+                StringData sd([(NSString *)obj UTF8String]);
+                table.insert_string(col_ndx, row_ndx, sd);
+            }
             break;
         case type_Binary:
-            if ([obj isKindOfClass:[TightdbBinary class]]) {
-                BinaryData bd([(TightdbBinary *)obj getData], [(TightdbBinary *)obj getSize]);
+            if (obj == nil) {
+                BinaryData bd("", 0);
                 table.insert_binary(col_ndx, row_ndx, bd);
             }
-            else { /* NSData */
-                const void *data = [(NSData *)obj bytes];
-                BinaryData bd(static_cast<const char *>(data), [(NSData *)obj length]);
-                table.insert_binary(col_ndx, row_ndx, bd);
+            else {
+                if ([obj isKindOfClass:[TightdbBinary class]]) {
+                    BinaryData bd([(TightdbBinary *)obj getData], [(TightdbBinary *)obj getSize]);
+                    table.insert_binary(col_ndx, row_ndx, bd);
+                }
+                else { /* NSData */
+                    const void *data = [(NSData *)obj bytes];
+                    BinaryData bd(static_cast<const char *>(data), [(NSData *)obj length]);
+                    table.insert_binary(col_ndx, row_ndx, bd);
+                }
             }
             break;
         case type_Table:
-<<<<<<< HEAD
             subtable_seen = YES;
-=======
-            subtable_seen = true;
->>>>>>> e919928a
             table.insert_subtable(col_ndx, row_ndx);
             break;
         case type_Mixed:
+            if (obj == nil) {
+                table.insert_bool(col_ndx, row_ndx, false);
+                break;
+            }
             if ([obj isKindOfClass:[NSString class]]) {
                 StringData sd([(NSString *)obj UTF8String]);
                 table.insert_mixed(col_ndx, row_ndx, sd);
@@ -236,11 +259,7 @@
                 break;
             }
             if ([obj isKindOfClass:[NSDate class]]) {
-<<<<<<< HEAD
                 table.insert_mixed(col_ndx, row_ndx, DateTime(time_t([(NSDate *)obj timeIntervalSince1970])));
-=======
-                table.insert_mixed(col_ndx, row_ndx, DateTime(time_t([obj timeIntervalSince1970])));
->>>>>>> e919928a
                 break;
             }
             if ([obj isKindOfClass:[TightdbBinary class]]) {
@@ -333,7 +352,6 @@
     return YES;
 }
 
-<<<<<<< HEAD
 BOOL insert_row_with_labels(size_t row_ndx, Table& table, NSDictionary *data)
 {
     bool subtables_seen = false;
@@ -345,8 +363,6 @@
         // Do we have a matching label?
         // (missing values are ok, they will be filled out with default values)
         id value = [data valueForKey:col_name];
-        if (value == nil)
-            continue;
         subtables_seen = subtables_seen || insert_cell(col_ndx, row_ndx, table, value);
     }
     table.insert_done();
@@ -371,43 +387,5 @@
             }
         }
     }
-=======
-    if (subtable_seen) {
-        NSEnumerator *enumerator = [data objectEnumerator];
-        size_t col_ndx = 0;
-        id obj;
-        while (obj = [enumerator nextObject]) {
-            DataType datatype = table.get_column_type(col_ndx);
-            if (datatype != type_Table && datatype != type_Mixed) {
-                ++col_ndx;
-                continue;
-            }
-            if (obj == nil) {
-                ++col_ndx;
-                continue;
-            }
-          
-            TableRef subtable = table.get_subtable(col_ndx, row_ndx);
-            NSEnumerator *subenumerator = [obj objectEnumerator];
-            id subobj;
-            size_t sub_ndx = 0;
-            while (subobj = [subenumerator nextObject]) {
-                if (datatype == type_Mixed && sub_ndx == 0) {
-                    /* first element is the description */
-                    ++sub_ndx;
-                    continue;
-                }
-                
-                /* Fill in data */
-                if (!insert_row(subtable->size(), *subtable, subobj)) {
-                    return NO;
-                }
-                ++sub_ndx;
-            }
-        }
-    }
-    
->>>>>>> e919928a
-    return YES;
-    
+    return YES;
 }