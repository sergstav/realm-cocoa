--- conflicted
+++ resolved
@@ -69,10 +69,6 @@
 
 // Model for Person
 @interface Person : RLMObject
-<<<<<<< HEAD
-@property (nonatomic) NSString *name;
-@property (nonatomic) NSDate   *birthdate;
-=======
 @property NSString      *name;
 @property NSDate        *birthdate;
 @property RLMArray<Dog> *dogs;
@@ -81,7 +77,6 @@
 
 // Implementations
 @implementation Dog
->>>>>>> 5f59ae1c
 @end
 
 @implementation Person
@@ -155,18 +150,12 @@
 {% endhighlight%}
 
 {% highlight objective-c %}
-// On the default Realm
+// On the default Realm:
 RLMArray *dogs = [Dog allObjects]; // retrieves all Dogs from the default Realm
 
-<<<<<<< HEAD
-// On a specific Realm
-RLMRealm *petsRealm = [RLMRealm realmWithPath:"pets.realm"]; // get a specific Realm
-RLMArray *dogs = [Dog allObjectsInRealm:petsRealm]; // retrieve all Dogs from that Realm
-=======
 // On a specific Realm:
 RLMRealm *petsRealm = [RLMRealm realmWithPath:@"pets.realm"]; // get a specific Realm
 RLMArray *pets = [Dog allObjectsInRealm:petsRealm]; // retrieve all Dogs from that Realm
->>>>>>> 5f59ae1c
 {% endhighlight %}
 
 </div><!--/highlight-wrapper -->
@@ -190,13 +179,8 @@
 {% endhighlight%}
 
 {% highlight objective-c %}
-<<<<<<< HEAD
-// Query using a predicate string
-RLMArray *dogs = [Dog objectsWithPredicateFormat:@"color = 'tan' AND name BEGINSWITH 'B'"]; 
-=======
 // Using a predicate string:
 RLMArray *tanDogs = [Dog objectsWhere:@"color = 'tan' AND name BEGINSWITH 'B'"]; 
->>>>>>> 5f59ae1c
 
 // Query using an NSPredicate object
 NSPredicate *pred = [NSPredicate predicateWithFormat:@"color = %@ AND name BEGINSWITH %@",
