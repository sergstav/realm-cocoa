////////////////////////////////////////////////////////////////////////////
//
// Copyright 2014 Realm Inc.
//
// Licensed under the Apache License, Version 2.0 (the "License");
// you may not use this file except in compliance with the License.
// You may obtain a copy of the License at
//
// http://www.apache.org/licenses/LICENSE-2.0
//
// Unless required by applicable law or agreed to in writing, software
// distributed under the License is distributed on an "AS IS" BASIS,
// WITHOUT WARRANTIES OR CONDITIONS OF ANY KIND, either express or implied.
// See the License for the specific language governing permissions and
// limitations under the License.
//
////////////////////////////////////////////////////////////////////////////

#import "RLMArray_Private.hpp"
#import "RLMRealm_Private.hpp"
#import "RLMSchema.h"
#import "RLMObjectStore.h"
#import "RLMQueryUtil.h"
#import "RLMConstants.h"
#import <objc/runtime.h>

#import <tightdb/util/unique_ptr.hpp>

//
// RLMArray implementation
//
@implementation RLMArrayTableView

@dynamic backingQuery;

+ (instancetype)arrayWithObjectClassName:(NSString *)objectClassName
                                  query:(tightdb::Query *)query
                                   view:(tightdb::TableView &)view
                                  realm:(RLMRealm *)realm{
    RLMArrayTableView *ar = [[RLMArrayTableView alloc] initWithObjectClassName:objectClassName];
    ar.backingQuery = query;
    ar->_backingView = view;
    ar->_realm = realm;
    ar->_readOnly = YES;
    [realm registerAccessor:ar];
    
    // make readonly if not in write transaction
    if (realm.transactionMode != RLMTransactionModeWrite) {
        object_setClass(ar, RLMArrayTableViewReadOnly.class);
    }
    
    return ar;
}

- (void)setWritable:(BOOL)writable {
    if (writable) {
        object_setClass(self, RLMArrayTableView.class);
    }
    else {
        object_setClass(self, RLMArrayTableViewReadOnly.class);
    }
    _writable = writable;
}

- (NSUInteger)count {
    return _backingView.size();
}

inline id RLMCreateAccessorForArrayIndex(RLMArrayTableView *array, NSUInteger index) {
    return RLMCreateObjectAccessor(array->_realm,
                                   array.objectClassName,
                                   array->_backingView.get_source_ndx(index));
}

- (NSUInteger)countByEnumeratingWithState:(NSFastEnumerationState *)state objects:(__unsafe_unretained id [])buffer count:(NSUInteger)len {
    NSUInteger batchCount = 0, index = state->state, count = self.count;
    
    __autoreleasing id *autoreleasingBuffer = (__autoreleasing id *)(void *)buffer;
    while (index < count && batchCount < len) {
        autoreleasingBuffer[batchCount++] = RLMCreateAccessorForArrayIndex(self, index++);
    }
    
    state->mutationsPtr = state->extra;
    state->itemsPtr = buffer;
    state->state = index;
    return batchCount;
}

- (id)objectAtIndex:(NSUInteger)index {
    if (index >= self.count) {
        @throw [NSException exceptionWithName:@"RLMException" reason:@"Index is out of bounds." userInfo:@{@"index": @(index)}];
    }
    return RLMCreateAccessorForArrayIndex(self, index);;
}

#pragma GCC diagnostic push
#pragma GCC diagnostic ignored "-Wunused-parameter"
- (void)addObject:(RLMObject *)object {
    @throw [NSException exceptionWithName:@"RLMException"
                                   reason:@"Attempting to mutate a readOnly RLMArray" userInfo:nil];
}

- (void)insertObject:(RLMObject *)anObject atIndex:(NSUInteger)index {
    @throw [NSException exceptionWithName:@"RLMException"
                                   reason:@"Attempting to mutate a readOnly RLMArray" userInfo:nil];
}

- (void)removeObjectAtIndex:(NSUInteger)index {
    if (index >= _backingView.size()) {
        @throw [NSException exceptionWithName:@"RLMException"
                                       reason:@"Trying to remove object at invalid index" userInfo:nil];
    }
    _backingView.remove(index);
}

- (void)replaceObjectAtIndex:(NSUInteger)index withObject:(id)anObject {
    @throw [NSException exceptionWithName:@"RLMException"
                                   reason:@"Attempting to mutate a readOnly RLMArray" userInfo:nil];
}

- (NSUInteger)indexOfObject:(RLMObject *)object {
    @throw [NSException exceptionWithName:@"RLMNotImplementedException"
                                   reason:@"Not yet implemented" userInfo:nil];
}

<<<<<<< HEAD
- (NSUInteger)indexOfObjectWhere:(NSPredicate *)predicate {
=======
- (NSUInteger)indexOfObjectWithPredicateFormat:(NSString *)predicateFormat, ... {
    @throw [NSException exceptionWithName:@"RLMNotImplementedException"
                                   reason:@"Not yet implemented" userInfo:nil];
}

- (NSUInteger)indexOfObjectWithPredicate:(NSPredicate *)predicate {
>>>>>>> 4f42fba2
    @throw [NSException exceptionWithName:@"RLMNotImplementedException"
                                   reason:@"Not yet implemented" userInfo:nil];
}
#pragma GCC diagnostic pop

- (void)setBackingQuery:(tightdb::Query *)backingQuery {
    _backingQuery.reset(backingQuery);
}

- (tightdb::Query *)backingQuery {
    return _backingQuery.get();
}

- (RLMArray *)copy {
    tightdb::TableView viewCopy = _backingView.get_parent().where(&_backingView).find_all();
    return [RLMArrayTableView arrayWithObjectClassName:self.objectClassName
                                                 query:new tightdb::Query(*_backingQuery)
                                                  view:viewCopy
                                                 realm:_realm];
}

<<<<<<< HEAD
- (RLMArray *)objectsWhere:(NSPredicate *)predicate {
    // copy array and apply predicate creating a new query and view
=======
- (RLMArray *)objectsWithPredicateFormat:(NSString *)predicateFormat, ...
{
    // validate predicate
    NSPredicate *outPred;
    RLM_PREDICATE(predicateFormat, outPred);
    return [self objectsWithPredicate:outPred];
}

- (RLMArray *)objectsWithPredicate:(NSPredicate *)predicate
{
    // copy array and apply new predicate creating a new query and view
>>>>>>> 4f42fba2
    RLMArrayTableView *array = [self copy];
    RLMUpdateQueryWithPredicate(array.backingQuery, predicate, array.realm.schema[self.objectClassName]);
    array->_backingView = array.backingQuery->find_all();
    return array;
}

<<<<<<< HEAD
- (RLMArray *)objectsOrderedBy:(id)order where:(NSPredicate *)predicate {
    // copy array and apply predicate
=======
- (RLMArray *)arraySortedByProperty:(NSString *)property ascending:(BOOL)ascending
{
    // copy array and apply new predicate
>>>>>>> 4f42fba2
    RLMArrayTableView *array = [self copy];
    RLMObjectSchema *schema = array.realm.schema[self.objectClassName];
    tightdb::TableView view = array.backingQuery->find_all();
    
    // apply order
    RLMUpdateViewWithOrder(view, schema, property, ascending);
    array->_backingView = view;
    return array;
}

-(id)minOfProperty:(NSString *)property {
    NSUInteger colIndex = RLMValidatedColumnIndex(_realm.schema[self.objectClassName], property);
    
    RLMPropertyType colType = RLMPropertyType(_backingView.get_column_type(colIndex));
    
    switch (colType) {
        case RLMPropertyTypeInt:
            return @(_backingView.minimum_int(colIndex));
        case RLMPropertyTypeDouble:
            return @(_backingView.minimum_double(colIndex));
        case RLMPropertyTypeFloat:
            return @(_backingView.minimum_float(colIndex));
        case RLMPropertyTypeDate: {
            tightdb::DateTime dt = _backingView.minimum_datetime(colIndex);
            return [NSDate dateWithTimeIntervalSince1970:dt.get_datetime()];
        }
        default:
            @throw [NSException exceptionWithName:@"RLMOperationNotSupportedException"
                                           reason:@"minOfProperty only supported for int, float, double and date properties."
                                         userInfo:nil];
    }
}

-(id)maxOfProperty:(NSString *)property {
    NSUInteger colIndex = RLMValidatedColumnIndex(_realm.schema[self.objectClassName], property);
    
    RLMPropertyType colType = RLMPropertyType(_backingView.get_column_type(colIndex));
    
    switch (colType) {
        case RLMPropertyTypeInt:
            return @(_backingView.maximum_int(colIndex));
        case RLMPropertyTypeDouble:
            return @(_backingView.maximum_double(colIndex));
        case RLMPropertyTypeFloat:
            return @(_backingView.maximum_float(colIndex));
        case RLMPropertyTypeDate: {
            tightdb::DateTime dt = _backingView.maximum_datetime(colIndex);
            return [NSDate dateWithTimeIntervalSince1970:dt.get_datetime()];
        }
        default:
            @throw [NSException exceptionWithName:@"RLMOperationNotSupportedException"
                                           reason:@"maxOfProperty only supported for int, float, double and date properties."
                                         userInfo:nil];
    }
}

-(NSNumber *)sumOfProperty:(NSString *)property {
    NSUInteger colIndex = RLMValidatedColumnIndex(_realm.schema[self.objectClassName], property);
    
    RLMPropertyType colType = RLMPropertyType(_backingView.get_column_type(colIndex));
    
    switch (colType) {
        case RLMPropertyTypeInt:
            return @(_backingView.sum_int(colIndex));
        case RLMPropertyTypeDouble:
            return @(_backingView.sum_double(colIndex));
        case RLMPropertyTypeFloat:
            return @(_backingView.sum_float(colIndex));
        default:
            @throw [NSException exceptionWithName:@"RLMOperationNotSupportedException"
                                           reason:@"sumOfProperty only supported for int, float and double properties."
                                         userInfo:nil];
    }
}

-(NSNumber *)averageOfProperty:(NSString *)property {
    NSUInteger colIndex = RLMValidatedColumnIndex(_realm.schema[self.objectClassName], property);
    
    RLMPropertyType colType = RLMPropertyType(_backingView.get_column_type(colIndex));
    
    switch (colType) {
        case RLMPropertyTypeInt:
            return @(_backingView.average_int(colIndex));
        case RLMPropertyTypeDouble:
            return @(_backingView.average_double(colIndex));
        case RLMPropertyTypeFloat:
            return @(_backingView.average_float(colIndex));
        default:
            @throw [NSException exceptionWithName:@"RLMOperationNotSupportedException"
                                           reason:@"averageOfProperty only supported for int, float and double properties."
                                         userInfo:nil];
    }
}

- (NSString *)JSONString {
    @throw [NSException exceptionWithName:@"RLMNotImplementedException"
                                   reason:@"Not yet implemented" userInfo:nil];
}

@end<|MERGE_RESOLUTION|>--- conflicted
+++ resolved
@@ -123,16 +123,12 @@
                                    reason:@"Not yet implemented" userInfo:nil];
 }
 
-<<<<<<< HEAD
-- (NSUInteger)indexOfObjectWhere:(NSPredicate *)predicate {
-=======
 - (NSUInteger)indexOfObjectWithPredicateFormat:(NSString *)predicateFormat, ... {
     @throw [NSException exceptionWithName:@"RLMNotImplementedException"
                                    reason:@"Not yet implemented" userInfo:nil];
 }
 
 - (NSUInteger)indexOfObjectWithPredicate:(NSPredicate *)predicate {
->>>>>>> 4f42fba2
     @throw [NSException exceptionWithName:@"RLMNotImplementedException"
                                    reason:@"Not yet implemented" userInfo:nil];
 }
@@ -154,10 +150,6 @@
                                                  realm:_realm];
 }
 
-<<<<<<< HEAD
-- (RLMArray *)objectsWhere:(NSPredicate *)predicate {
-    // copy array and apply predicate creating a new query and view
-=======
 - (RLMArray *)objectsWithPredicateFormat:(NSString *)predicateFormat, ...
 {
     // validate predicate
@@ -169,21 +161,15 @@
 - (RLMArray *)objectsWithPredicate:(NSPredicate *)predicate
 {
     // copy array and apply new predicate creating a new query and view
->>>>>>> 4f42fba2
     RLMArrayTableView *array = [self copy];
     RLMUpdateQueryWithPredicate(array.backingQuery, predicate, array.realm.schema[self.objectClassName]);
     array->_backingView = array.backingQuery->find_all();
     return array;
 }
 
-<<<<<<< HEAD
-- (RLMArray *)objectsOrderedBy:(id)order where:(NSPredicate *)predicate {
-    // copy array and apply predicate
-=======
 - (RLMArray *)arraySortedByProperty:(NSString *)property ascending:(BOOL)ascending
 {
     // copy array and apply new predicate
->>>>>>> 4f42fba2
     RLMArrayTableView *array = [self copy];
     RLMObjectSchema *schema = array.realm.schema[self.objectClassName];
     tightdb::TableView view = array.backingQuery->find_all();
